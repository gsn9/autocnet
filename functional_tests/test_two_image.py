--- conflicted
+++ resolved
@@ -78,11 +78,7 @@
 
             # Perform the ratio test
             edge.ratio_check(ratio=0.8)
-<<<<<<< HEAD
             self.assertIn(edge._mask_arrays['ratio'].sum(), range(250, 350))
-=======
-            self.assertIn(edge._mask_arrays['ratio'].sum(), range(150, 350))
->>>>>>> a639cda5
 
         # Step: Compute the homographies and apply RANSAC
         cg.compute_homographies(clean_keys=['symmetry', 'ratio'])
