--- conflicted
+++ resolved
@@ -78,11 +78,7 @@
             attributes['ratio'] = ratio_mask
 
             mask = np.array(ratio_mask * symmetry_mask)
-<<<<<<< HEAD
             self.assertIn(len(matches.loc[mask]), range(5,50))
-=======
-            self.assertIn(len(matches.loc[mask]), range(65,101))
->>>>>>> c3fdf9f1
 
         # Step: Compute the homographies and apply RANSAC
         cg.compute_homographies(clean_keys=['symmetry', 'ratio'])
