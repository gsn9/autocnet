import warnings
from collections import MutableMapping

import numpy as np
import pandas as pd
import networkx as nx

from scipy.spatial.distance import cdist

import autocnet
from autocnet.graph.node import Node
from autocnet.utils import utils
from autocnet.matcher import outlier_detector as od
from autocnet.matcher import suppression_funcs as spf
from autocnet.matcher import subpixel as sp
from autocnet.transformation import fundamental_matrix as fm
from autocnet.transformation import homography as hm
from autocnet.vis.graph_view import plot_edge, plot_node, plot_edge_decomposition
from autocnet.cg import cg


class Edge(dict, MutableMapping):
    """
    Attributes
    ----------
    source : hashable
             The source node

    destination : hashable
                  The destination node
    masks : set
            A list of the available masking arrays

    weights : dict
             Dictionary with two keys overlap_area, and overlap_percn
             overlap_area returns the area overlaped by both images
             overlap_percn retuns the total percentage of overlap
    """

    def __init__(self, source=None, destination=None):
        self.source = source
        self.destination = destination
        self['homography'] = None
        self['fundamental_matrix'] = None
        self.matches = None
        self['weights'] = {}

    def __repr__(self):
        return """
        Source Image Index: {}
        Destination Image Index: {}
        Available Masks: {}
        """.format(self.source, self.destination, self.masks)

    def __eq__(self, other):
        eq = True
        d = self.__dict__
        o = other.__dict__
        for k, v in d.items():
            # If the attribute key is missing they can not be equal
            if not k in o.keys():
                eq = False
                return eq

            if isinstance(v, pd.DataFrame):
                if not v.equals(o[k]):
                    eq = False
            elif isinstance(v, np.ndarray):
                if not v.all() == o[k].all():
                    eq = False
                    
        return eq

    @property
    def masks(self):
        mask_lookup = {'fundamental': 'fundamental_matrix'}
        if not hasattr(self, '_masks'):
            if isinstance(self.matches, pd.DataFrame):
                self._masks = pd.DataFrame(True, columns=['symmetry'],
                                           index=self.matches.index)
            else:
                self._masks = pd.DataFrame()
        return self._masks

    @masks.setter
    def masks(self, v):
        column_name = v[0]
        boolean_mask = v[1]
        self.masks[column_name] = boolean_mask

    def decompose_and_match(*args, **kwargs):
        pass

    def match(self, k=2, **kwargs):

        """
        Given two sets of descriptors, utilize a FLANN (Approximate Nearest
        Neighbor KDTree) matcher to find the k nearest matches.  Nearness is
        the euclidean distance between descriptors.

        The matches are then added as an attribute to the edge object.

        Parameters
        ----------
        k : int
            The number of neighbors to find
        """
        pass

    def symmetry_check(self):
        if isinstance(self.matches, pd.DataFrame):
            mask = od.mirroring_test(self.matches)
            self.masks = ('symmetry', mask)
        else:
            raise AttributeError('No matches have been computed for this edge.')

    def ratio_check(self, clean_keys=[], **kwargs):
        if isinstance(self.matches, pd.DataFrame):
            matches, mask = self.clean(clean_keys)
            distance_mask = od.distance_ratio(matches, **kwargs)
            self.masks = ('ratio', distance_mask)
        else:
            raise AttributeError('No matches have been computed for this edge.')

    def compute_fundamental_matrix(self, clean_keys=[], **kwargs):
        """
        Estimate the fundamental matrix (F) using the correspondences tagged to this
        edge.


        Parameters
        ----------
        clean_keys : list
                     Of strings used to apply masks to omit correspondences

        method : {linear, nonlinear}
                 Method to use to compute F.  Linear is significantly faster at
                 the cost of reduced accuracy.

        See Also
        --------
        autocnet.transformation.transformations.FundamentalMatrix

        """
        if not isinstance(self.matches, pd.DataFrame):
            raise AttributeError('Matches have not been computed for this edge')
            return
        matches, mask = self.clean(clean_keys)

        # TODO: Homogeneous is horribly inefficient here, use Numpy array notation
        s_keypoints = self.source.get_keypoint_coordinates(index=matches['source_idx'],
                                                                 homogeneous=True)
        d_keypoints = self.destination.get_keypoint_coordinates(index=matches['destination_idx'],
                                                                homogeneous=True)


        # Replace the index with the matches index.
        s_keypoints.index = matches.index
        d_keypoints.index = matches.index

        self['fundamental_matrix'], fmask = fm.compute_fundamental_matrix(s_keypoints, d_keypoints, **kwargs)

        if isinstance(self['fundamental_matrix'], np.ndarray):
            # Convert the truncated RANSAC mask back into a full length mask
            mask[mask] = fmask

            # Set the initial state of the fundamental mask in the masks
            self.masks = ('fundamental', mask)

    def compute_homography(self, method='ransac', clean_keys=[], pid=None, **kwargs):
        """
        For each edge in the (sub) graph, compute the homography
        Parameters
        ----------
        outlier_algorithm : object
                            An openCV outlier detections algorithm, e.g. cv2.RANSAC

        clean_keys : list
                     of string keys to masking arrays
                     (created by calling outlier detection)
        Returns
        -------
        transformation_matrix : ndarray
                                The 3x3 transformation matrix

        mask : ndarray
               Boolean array of the outliers
        """

        if isinstance(self.matches, pd.DataFrame):
            matches = self.matches
        else:
            raise AttributeError('Matches have not been computed for this edge')

        matches, mask = self.clean(clean_keys)

        s_keypoints = self.source.get_keypoint_coordinates(index=matches['source_idx'])
        d_keypoints = self.destination.get_keypoint_coordinates(index=matches['destination_idx'])

        self['homography'], hmask = hm.compute_homography(s_keypoints.values, d_keypoints.values)

        # Convert the truncated RANSAC mask back into a full length mask
        mask[mask] = hmask
        self.masks = ('ransac', mask)

    def subpixel_register(self, clean_keys=[], threshold=0.8,
                          template_size=19, search_size=53, max_x_shift=1.0,
                          max_y_shift=1.0, tiled=False, **kwargs):
        """
        For the entire graph, compute the subpixel offsets using pattern-matching and add the result
        as an attribute to each edge of the graph.

        Parameters
        ----------
        clean_keys : list
                     of string keys to masking arrays
                     (created by calling outlier detection)

        threshold : float
                    On the range [-1, 1].  Values less than or equal to
                    this threshold are masked and can be considered
                    outliers

        upsampling : int
                     The multiplier to the template and search shapes to upsample
                     for subpixel accuracy

        template_size : int
                        The size of the template in pixels, must be odd

        search_size : int
                      The size of the search

        max_x_shift : float
                      The maximum (positive) value that a pixel can shift in the x direction
                      without being considered an outlier

        max_y_shift : float
                      The maximum (positive) value that a pixel can shift in the y direction
                      without being considered an outlier
        """
        matches = self.matches
        for column, default in {'x_offset': 0, 'y_offset': 0, 'correlation': 0, 'reference': -1}.items():
            if column not in self.matches.columns:
                self.matches[column] = default

        # Build up a composite mask from all of the user specified masks
        matches, mask = self.clean(clean_keys)

        # Grab the full images, or handles
        if tiled is True:
            s_img = self.source.geodata
            d_img = self.destination.geodata
        else:
            s_img = self.source.geodata.read_array()
            d_img = self.destination.geodata.read_array()

        source_image = (matches.iloc[0]['source_image'])

        # for each edge, calculate this for each keypoint pair
        for i, (idx, row) in enumerate(matches.iterrows()):
            s_idx = int(row['source_idx'])
            d_idx = int(row['destination_idx'])

            s_keypoint = self.source.get_keypoint_coordinates(s_idx)
            d_keypoint = self.destination.get_keypoint_coordinates(d_idx)

            # Get the template and search window
            s_template = sp.clip_roi(s_img, s_keypoint, template_size)
            d_search = sp.clip_roi(d_img, d_keypoint, search_size)
            try:
                x_offset, y_offset, strength = sp.subpixel_offset(s_template, d_search, **kwargs)
                self.matches.loc[idx, ('x_offset', 'y_offset',
                                       'correlation', 'reference')] = [x_offset, y_offset, strength, source_image]
            except:
                warnings.warn('Template-Search size mismatch, failing for this correspondence point.')

        # Compute the mask for correlations less than the threshold
        threshold_mask = self.matches['correlation'] >= threshold

        # Compute the mask for the point shifts that are too large
        query_string = 'x_offset <= -{0} or x_offset >= {0} or y_offset <= -{1} or y_offset >= {1}'.format(max_x_shift,
                                                                                                           max_y_shift)
        sp_shift_outliers = self.matches.query(query_string)
        shift_mask = pd.Series(True, index=self.matches.index)
        shift_mask.loc[sp_shift_outliers.index] = False

        # Generate the composite mask and write the masks to the mask data structure
        mask = threshold_mask & shift_mask
        self.masks = ('shift', shift_mask)
        self.masks = ('threshold', threshold_mask)
        self.masks = ('subpixel', mask)

    def suppress(self, suppression_func=spf.correlation, clean_keys=[], **kwargs):
        """
        Apply a disc based suppression algorithm to get a good spatial
        distribution of high quality points, where the user defines some
        function to be used as the quality metric.

        Parameters
        ----------
        suppression_func : object
                           A function that returns a scalar value to be used
                           as the strength of a given row in the matches data
                           frame.

        suppression_args : tuple
                           Arguments to be passed on to the suppression function

        clean_keys : list
                     of mask keys to be used to reduce the total size
                     of the matches dataframe.
        """
        if not isinstance(self.matches, pd.DataFrame):
            raise AttributeError('This edge does not yet have any matches computed.')

        matches, mask = self.clean(clean_keys)
        domain = self.source.geodata.raster_size

        # Massage the dataframe into the correct structure
        coords = self.source.get_keypoint_coordinates()
        merged = matches.merge(coords, left_on=['source_idx'], right_index=True)
        merged['strength'] = merged.apply(suppression_func, axis=1, args=([self]))

        smask, k = od.spatial_suppression(merged, domain, **kwargs)

        mask[mask] = smask
        self.masks = ('suppression', mask)

    def plot_source(self, ax=None, clean_keys=[], **kwargs):  # pragma: no cover
        matches, mask = self.clean(clean_keys=clean_keys)
        indices = pd.Index(matches['source_idx'].values)
        return plot_node(self.source, index_mask=indices, **kwargs)

    def plot_destination(self, ax=None, clean_keys=[], **kwargs):  # pragma: no cover
        matches, mask = self.clean(clean_keys=clean_keys)
        indices = pd.Index(matches['destination_idx'].values)
        return plot_node(self.destination, index_mask=indices, **kwargs)

    def plot(self, ax=None, clean_keys=[], node=None, **kwargs):  # pragma: no cover
        dest_keys = [0, '0', 'destination', 'd', 'dest']
        source_keys = [1, '1', 'source', 's']

        # If node is not none, plot a single node
        if node in source_keys:
            return self.plot_source(self, clean_keys=clean_keys, **kwargs)

        elif node in dest_keys:
            return self.plot_destination(self, clean_keys=clean_keys, **kwargs)

        # Else, plot the whole edge
        return plot_edge(self, ax=ax, clean_keys=clean_keys, **kwargs)

    def plot_decomposition(self, *args, **kwargs): #pragma: no cover
        return plot_edge_decomposition(self, *args, **kwargs)

    def clean(self, clean_keys):
        """
        Given a list of clean keys compute the mask of valid
        matches

        Parameters
        ----------
        clean_keys : list
                     of columns names (clean keys)

        Returns
        -------
        matches : dataframe
                  A masked view of the matches dataframe

        mask : series
               A boolean series to inflate back to the full match set
        """
        if clean_keys:
            mask = self.masks[clean_keys].all(axis=1)
        else:
            mask = pd.Series(True, self.matches.index)

        return self.matches[mask], mask

    def overlap(self):
        """
        Acts on an edge and returns the overlap area and percentage of overlap
        between the two images on the edge. Data is returned to the
        weights dictionary
        """
        poly1 = self.source.geodata.footprint
        poly2 = self.destination.geodata.footprint

        overlapinfo = cg.two_poly_overlap(poly1, poly2)

        self['weights']['overlap_area'] = overlapinfo[1]
        self['weights']['overlap_percn'] = overlapinfo[0]

    def coverage(self, clean_keys = []):
        """
        Acts on the edge given either the source node
        or the destination node and returns the percentage
        of overlap covered by the keypoints. Data for the
        overlap is gathered from the source node of the edge
        resulting in a maximum area difference of 2% when compared
        to the destination.

        Returns
        -------
        total_overlap_percentage : float
                                   returns the overlap area
                                   covered by the keypoints
        """
        if not isinstance(self.matches, pd.DataFrame):
            raise AttributeError('Edge needs to have features extracted and matched')
            return
        matches, mask = self.clean(clean_keys)
        source_array = self.source.get_keypoint_coordinates(index=matches['source_idx']).values

        source_coords = self.source.geodata.latlon_corners
        destination_coords = self.destination.geodata.latlon_corners

        convex_hull = cg.convex_hull(source_array)

        convex_points = [self.source.geodata.pixel_to_latlon(row[0], row[1]) for row in convex_hull.points[convex_hull.vertices]]
        convex_coords = [(x, y) for x, y in convex_points]

        source_poly = utils.array_to_poly(source_coords)
        destination_poly = utils.array_to_poly(destination_coords)
        convex_poly = utils.array_to_poly(convex_coords)

        intersection_area = cg.get_area(source_poly, destination_poly)

        total_overlap_coverage = (convex_poly.GetArea()/intersection_area)

        return total_overlap_coverage

    def get_keypoints(self, node, clean_keys, **kwargs):

        matches, _ = self.clean(clean_keys=clean_keys)

<<<<<<< HEAD
        if type(node) is str:
            node = node.lower()

        elif type(node) is Node:
            node = node['node_id']

        else:
            AssertionError('Node parameter is not a string or node object.')

        if node == "source" or node == "s" or node == self.source['node_id']:
            return self.source.get_keypoint_coordinates(index=matches['source_idx'], **kwargs)

        elif node == "destination" or node == "d" or node == self.destination['node_id']:
            return self.destination.get_keypoint_coordinates(index=matches['destination_idx'], **kwargs)

        else:
            AssertionError('Could not obtain the correct keypoints based on the given parameters.')
=======
        """
        if not isinstance(self.matches, pd.DataFrame):
            raise AttributeError('Matches have not been computed for this edge')
        voronoi = cg.vor(self, clean_keys, **kwargs)
        self.matches = pd.concat([self.matches, voronoi[1]['vor_weights']], axis=1)
>>>>>>> 1187045c

    def decompose(self, maxiterations=3):
        """
        Apply coupled decomposition to the images and
        match identified sub-images

        Parameters
        ----------
        maxiterations : int
                        The number of iterations. Appropriate values:

                        | Number of megapixels | k |
                        |----------------------|---|
                        | m < 10               |1-2|
                        | 10 < m < 30          | 3 |
                        | 30 < m < 100         | 4 |
                        | 100 < m < 1000       | 5 |
                        | m > 1000             | 6 |


        """
        pass

    def get_keypoints(self, node, clean_keys):
        """

        Returns a list of keypoint coordinates that match the specified
        paramaters

        Parameters
        ----------
        node :      str or Node
                    Can be "source" or "destination" based on which node we're
                    pulling keypoint data for; Also can pass Node obj itself

        clean_keys :    list
                        List of clean key strings

        Return
        ------
        masked_keypts : Dataframe
                        Dataframe of keypoints that match the specified masks
                        on the specified node
        """

        # Assert parameter types are correct
        try:
            assert (isinstance(node, str) or isinstance(node, Node))
        except AssertionError:
            raise TypeError('Parameter "node" must be of type str or type Node')
        try:
            assert isinstance(clean_keys, list)
        except AssertionError:
            raise TypeError('Parameter "clean_keys" must be of type list')

        # If node param is a string, make sure it's one of the right strings
        if isinstance(node, str):
            try:
                assert (node in ["source", "destination"])
                # Define the node if str is passed as param
                if node == "source":
                    node = self.source
                elif node == "destination":
                    node = self.destination
            except AssertionError:
                raise KeyError('node" parameter must be "source"' +
                               'or "destination"')

        # Get cleaned, combined src & dst keypt df for this edge ("matches")
        matches, mask = self.clean(clean_keys)

        # Grab the keypt indices filtered by clean_keys as ints, pandas
        # complains when you use them as indicies if they're not ints
        if node == self.source:
            keypt_indices = matches["source_idx"].astype(int)
        elif node == self.destination:
            keypt_indices = matches["destination_idx"].astype(int)

        # Get all keypts for the specified node
        all_keypts = node.get_keypoints()
        # Return keypts @ masked indecies for the node
        masked_keypts = all_keypts.iloc[keypt_indices].sort_index()

        return masked_keypts<|MERGE_RESOLUTION|>--- conflicted
+++ resolved
@@ -431,36 +431,6 @@
         total_overlap_coverage = (convex_poly.GetArea()/intersection_area)
 
         return total_overlap_coverage
-
-    def get_keypoints(self, node, clean_keys, **kwargs):
-
-        matches, _ = self.clean(clean_keys=clean_keys)
-
-<<<<<<< HEAD
-        if type(node) is str:
-            node = node.lower()
-
-        elif type(node) is Node:
-            node = node['node_id']
-
-        else:
-            AssertionError('Node parameter is not a string or node object.')
-
-        if node == "source" or node == "s" or node == self.source['node_id']:
-            return self.source.get_keypoint_coordinates(index=matches['source_idx'], **kwargs)
-
-        elif node == "destination" or node == "d" or node == self.destination['node_id']:
-            return self.destination.get_keypoint_coordinates(index=matches['destination_idx'], **kwargs)
-
-        else:
-            AssertionError('Could not obtain the correct keypoints based on the given parameters.')
-=======
-        """
-        if not isinstance(self.matches, pd.DataFrame):
-            raise AttributeError('Matches have not been computed for this edge')
-        voronoi = cg.vor(self, clean_keys, **kwargs)
-        self.matches = pd.concat([self.matches, voronoi[1]['vor_weights']], axis=1)
->>>>>>> 1187045c
 
     def decompose(self, maxiterations=3):
         """
