--- conflicted
+++ resolved
@@ -1,8 +1,4 @@
-<<<<<<< HEAD
 from collections import defaultdict, OrderedDict
-=======
-from collections import OrderedDict
->>>>>>> e8ba24e6
 import itertools
 import math
 import os
@@ -100,14 +96,8 @@
                 eq = False
         return eq
 
-<<<<<<< HEAD
-    def _order_adjacency(self):
-        self.adj = sorted(self.adj.items())
-
-=======
     def _order_adjacency(self):  # pragma: no cover
         self.adj = OrderedDict(sorted(self.adj.items()))
->>>>>>> e8ba24e6
 
     @property
     def maxsize(self):
